--- conflicted
+++ resolved
@@ -30,13 +30,9 @@
 	let statusError = false;
 
 	// Where our api is
-<<<<<<< HEAD
-	const rootUrl = "/api"
-=======
 	const rootUrl = "http://localhost:5000"
 	// Just some info about the POC inputs
 	const currentSourceFile = "burmish-primitive-2000-with-ob.tsv"
->>>>>>> 80c72e1f
 
 	// Handles the refish call
 	const handleRefish = async () => {
